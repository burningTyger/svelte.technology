<div class='repl-container'>
	<div class='left' style='width: {{verticalDividerPos}}%;'>
		<section class='input'>
			<div class='app-controls'>
				<ExampleSelector :exampleGroups bind:selectedExample/>
				
				<div style='position: absolute; right: 0.5em;'>
					<button style='width: 6em;' disabled='{{downloading}}' class='{{downloading ? "active" : ""}}' on:click='download()'>{{downloading ? 'zipping' : 'download'}}</button>
					<button disabled='{{saving}}' class='{{saving ? "active" : ""}}' on:click='save()'>{{saving ? 'saving' : 'save'}}</button>

					{{#if gist}}
						<a class='gist-link' href="{{githubGist}}" title="Link to saved gist" target="_blank">gist</a>
					{{/if}}
				</div>
			</div>

			<div class='module-controls'>
				{{#if selectedComponent}}
					<ComponentSelector
						ref:selector
						:components
						bind:selectedComponent
						on:create='createComponent()'
						on:remove='removeComponent(selectedComponent)'
					/>
				{{/if}}
			</div>

			{{#if loadedCodemirror}}
				<div ref:editorWrapper class='editor-wrapper {{flip}}'>
					{{#if selectedComponent}}
						{{#if showGenerated && selectedComponent.compiled}}
							<CodeMirror ref:editor mode='javascript' code='{{selectedComponent.compiled.code}}' readonly/>
						{{else}}
							<CodeMirror
								ref:editor
								mode='htmlmixed'
								bind:code='selectedComponent.source'
								error='{{sourceError}}'
								errorLoc='{{sourceErrorLoc || runtimeErrorLoc}}'
								on:navigate='navigate(event)'
							/>
						{{/if}}
					{{/if}}

					<button class='editor-toggle' on:click='flip()'>
						<span class='flip-text'>{{showGenerated ? 'output' : 'input'}}</span>
					</button>
				</div>
			{{else}}
				<p class='loading'>loading editor...</p>
			{{/if}}
		</section>
	</div>

	<div ref:right class='right' style='width: {{100 - verticalDividerPos}}%;'>
		<h2 class='show-if-mobile'>data.json</h2>
		<div class='bottom' style='height: {{100 - horizontalDividerPos}}%;'>
			{{#if loadedCodemirror}}
				<CodeMirror ref:data mode='javascript' bind:code='json' error='{{dataError}}' errorLoc='{{dataErrorLoc}}'/>
			{{else}}
				<p class='loading'>loading editor...</p>
			{{/if}}
		</div>

		<h2 class='show-if-mobile'>Rendered component</h2>
		<div class='top' style='height: {{horizontalDividerPos}}%;'>
			{{#if loadedSvelte}}
				{{#if bundle}}
					<Viewer :bundle :data :bundleError bind:error='runtimeError' on:change='updateData(event)' on:navigate='navigate(event)'/>
				{{/if}}
			{{else}}
				<p class='loading'>loading Svelte compiler...</p>
			{{/if}}

			{{#if dragging}}
				<div class='mousecatcher'></div>
			{{/if}}
		</div>

		<div class='divider horizontal-divider' style='top: calc({{horizontalDividerPos}}% - 8px)' on:drag='setHorizontal(event)'></div>
	</div>

	<div class='divider vertical-divider' style='left: calc({{verticalDividerPos}}% - 8px)' on:drag='setVertical(event)'></div>
</div>

<style>
	.repl-container {
		min-height: calc(100vh - 3em);
		background-color: #f4f4f4;
	}

	@keyframes pulse {
		0%   { opacity: 1; transform: scale(1.5); }
		50%  { opacity: 0; transform: scale(1); }
		100% { opacity: 1; transform: scale(1.5); }
	}

	@-webkit-keyframes pulse {
		0%   { opacity: 1; transform: scale(1.5); }
		50%  { opacity: 0; transform: scale(1); }
		100% { opacity: 1; transform: scale(1.5); }
	}

	@keyframes fade-in {
		0%   { opacity: 0; }
		100% { opacity: 1; }
	}

	@-webkit-keyframes fade-in {
		0%   { opacity: 0; }
		100% { opacity: 1; }
	}

	.left, .right {
		position: relative;
	}

	@media (max-width: 767px) {
		.left, .right {
			width: 100% !important; /* override divider-set width */
		}

		.top, .bottom {
			height: auto !important;
		}
	}

	.divider {
		position: absolute;
		z-index: 10;
		display: none;
	}

	h2 {
		margin: 1em 0 0 0;
		padding: 0 8px;
		font-weight: 500;
		font-size: 1.2em;
	}

	.editor-wrapper {
		z-index: 5;
		transform-style: preserve-3d;
		animation-fill-mode: forwards;
	}

	.repl-container .editor-toggle {
		position: absolute;
		bottom: 1em;
		right: 1em;
		z-index: 10;
		background: white url(/icons/flip.svg) no-repeat calc(100% - 0.7em) 50%;
		background-size: 1.4em 1em;
		padding-right: 2.5em;
	}

	.flip-text {
		/*display: none;*/
	}

	.editor-toggle:hover .flip-text {
		/*display: inline-block;*/
	}

	.flip-out {
		animation-name: flip-out;
		animation-duration: 0.2s;
		animation-timing-function: ease-in;
	}

	.flip-pause {
		opacity: 0;
	}

	.flip-in {
		animation-name: flip-in;
		animation-duration: 0.2s;
		animation-timing-function: ease-out;
	}

	@keyframes flip-out {
		from { transform: rotateY(0deg); }
		to { transform: rotateY(90deg); }
	}

	@keyframes flip-in {
		from { transform: rotateY(-90deg); }
		to { transform: rotateY(0deg); }
	}

	@media (min-width: 768px) {
		.show-if-mobile {
			display: none;
		}

		.repl-container {
			min-height: auto;
			height: calc(100vh - 4em);
			background-color: white;
			overflow: hidden;
		}

		.screen-too-small {
			display: none;
		}

		.left, .right, .divider {
			display: block;

		}

		.left, .right {
			height: 100%;
			float: left;
		}

		.top, .bottom {
			position: absolute;
			width: 100%;
		}

		.top { top: 0; }
		.bottom { bottom: 0; }

		.left .editor-wrapper {
			/* make it easier to interact with scrollbar */
			padding-right: 8px;
			height: auto;
			height: 100%;
		}

		section {
			height: 100%;
		}
	}

	.divider::after {
		content: '';
		position: absolute;
		background-color: #eee;
	}

	.vertical-divider {
		padding: 0 8px;
		width: 0;
		height: 100%;
		cursor: ew-resize;
	}

	.vertical-divider::after {
		left: 8px;
		top: 0;
		width: 1px;
		height: 100%;
	}

	.horizontal-divider {
		padding: 8px 0;
		width: 100%;
		height: 0;
		cursor: ns-resize;
	}

	.horizontal-divider::after {
		top: 8px;
		left: 0;
		width: 100%;
		height: 1px;
	}

	.loading {
		text-align: center;
		color: #999;
		font-weight: 300;
		margin: 2em 0 0 0;
	}

	.input {
		padding: 5.4em 0 0 0;
		perspective: 1500px;
		perspective-origin: 50% 0%;
	}

	@media (min-width: 768px) {
		.input {
			perspective-origin: 50% 50%;
		}
	}

	.app-controls, .module-controls {
		position: absolute;
		left: 0;
		width: 100%;
	}

	.app-controls {
		top: 0;
		border-bottom: 1px solid #eee;
		background-color: #f4f4f4;
		padding: 0.5em;
		height: 3em;
	}

	.module-controls {
		top: 3em;
		border-bottom: 1px solid #eee;
		height: 2.4em;
	}

	.tabs {
		position: absolute;
		right: 0.5em;
		top: 0.5em;
	}

	.tab {
		padding: 0.8em 1em;
		border: 1px solid #eee;
		border-bottom: none;
		border-radius: 0.2em 0.2em 0 0;
		bottom: -0.2em;
		background: white;
		line-height: 1;
		display: inline-block;
		background-color: #f4f4f4;
		user-select: none;
		cursor: default;
	}

	.tab.active {
		z-index: 2;
		background-color: white;
		bottom: 0;
	}
<<<<<<< HEAD
	
	button {
=======

	.repl-container :global(button) {
>>>>>>> b271bd06
		display: block;
		float: right;
		padding: calc(0.5em - 1px) 1em;
		margin: 0 0 0 0.5em;
		border-radius: 0.2em;
		color: rgb(170,30,30);
		border: 1px solid rgba(170,30,30,0.3);
		font-family: Rajdhani, -apple-system, BlinkMacSystemFont, "Segoe UI", Helvetica, Arial, sans-serif, "Apple Color Emoji", "Segoe UI Emoji", "Segoe UI Symbol";
		font-weight: 500;
		font-size: inherit;
		outline: none;
		line-height: 1;
		box-sizing: border-box;
		background-color: white;
		cursor: pointer;
	}
<<<<<<< HEAD
	
	button:hover {
=======

	.repl-container :global(button:hover) {
>>>>>>> b271bd06
		border: 1px solid rgb(170,30,30);
	}

	.repl-container :global(button.active) {
		background-color: rgb(170,30,30);
		color: white;
	}

	.gist-link {
		float: right;
		line-height: 2;
		font-family: Rajdhani;
		font-weight: 400;
		padding: 0 0.1em;
		display: none;
	}

	@media (min-width: 768px) {
		.gist-link {
			display: block;
		}
	}

	select {
		position: absolute;
		left: 0.5em;
		top: 50%;
	}

	.mousecatcher {
		position: absolute;
		left: 0;
		top: 0;
		width: 100%;
		height: 100%;
		background: rgba(255,255,255,0.01);
	}

	.repl-container :global(.message) {
		position: relative;
		border-radius: 0.2em;
		margin: 0;
		padding: 0.5em 0.5em 0.5em 2.5em;
		color: white;
	}

	.repl-container :global(.message::before) {
		content: '!';
		position: absolute;
		left: 0.7em;
		top: 0.55em;
		font-size: 0.8em;
		font-weight: 800;
		width: 1em;
		height: 1em;
		text-align: center;
		line-height: 1;
		padding: 0.2em 0.15em 0.1em 0.15em;
		border-radius: 50%;
		color: white;
		border: 2px solid white;
	}

	.repl-container :global(.error.message) {
		background-color: rgb(170,30,30);
	}

	.repl-container :global(.info.message) {
		background-color: #666;
	}

	.repl-container :global(.error) :global(.filename) {
		cursor: pointer;
	}
</style>

<script>
	import { locate } from 'locate-character';
	import CodeMirror from './CodeMirror.html';
	import Viewer from './Viewer.html';
	import ComponentSelector from './ComponentSelector.html';
	import ExampleSelector from './ExampleSelector.html';
	import { exampleGroups, redirects } from './examples.js';
	import { getComponentFromGist, saveComponentAsGist } from './utils/gist.js';
	import debounce from './utils/debounce.js';
	import * as load from './utils/load.js';
	import { get } from './utils/get.js';

	function loadCodemirror () {
		return Promise.all([
			curl([ '/codemirror.js' ]),
			load.css( '/codemirror.css' ),
		]).then( ([ CodeMirror ]) => {
			return ( window.CodeMirror = CodeMirror );
		});
	}

	const versionMatch = typeof window !== 'undefined' && /version=([^&]+)/.exec( window.location.search );
	let dataQuery;

	function loadSvelte () {
		const url = versionMatch ?
			versionMatch[1] === 'local' ? '/svelte.js' :
			'https://unpkg.com/svelte@' + versionMatch[1] + '/compiler/svelte.js' :
			'https://unpkg.com/svelte/compiler/svelte.js';

		return curl([ url ]);
	}

	function tryParseData ( encoded ) {
		try {
			return JSON.parse( decodeURIComponent( atob( encoded ) ) );
		} catch ( err ) {
			return {};
		}
	}

	function findExample ( id ) {
		id = decodeURIComponent( id );

		if ( redirects[ id ] ) {
			return findExample( redirects[ id ] );
		}

		for ( let i = 0; i < exampleGroups.length; i += 1 ) {
			const group = exampleGroups[i];
			for ( let j = 0; j < group.examples.length; j += 1 ) {
				const example = group.examples[j];
				if ( example.id === id ) return example;
			}
		}
	}

	function compile ( component ) {
		return svelte.compile( component.source || '', {
			name: component.name,
			filename: component.name + '.html'
		});
	}

	export default {
		data () {
			const search = typeof window !== 'undefined' ? window.location.search : '';
			const gistMatch = /gist=([^&]+)$/.exec( search );
			const dataMatch = /data=([^&]+)$/.exec( search );
			const exampleMatch = /example=([^&]+)$/.exec( search );

			let gist = null;
			let components = [];
			let selectedExample = null;
			let data = {};

			if ( dataMatch ) {
				dataQuery = dataMatch[1]; // so we don't lose it from the URL later
				const parsed = tryParseData( dataMatch[1] );

				if ( parsed.source && !parsed.components ) {
					// legacy
					components = [
						{
							name: 'App',
							entry: true,
							source: parsed.source
						}
					];
				} else {
					components = parsed.components;
				}

				data = parsed.data;
			}

			let selectedComponent = null;

			if ( components && components.length > 0 ) {
				selectedComponent = components[0];
			} else {
				if ( gistMatch ) {
					gist = gistMatch[1];
				} else {
					selectedExample = exampleMatch && findExample( exampleMatch[1] ) || exampleGroups[0].examples[0];
				}
			}

			return {
				horizontalDividerPos: 50,
				verticalDividerPos: 50,
				showGenerated: false,

				// TODO remove this post-https://github.com/sveltejs/svelte/issues/424
				false: false,
				true: true,
				null: null,

				exampleGroups,
				selectedExample,
				selectedComponent,

				gist,
				components,
				data,
				json: JSON.stringify( data, null, '  ' ),

				loadedCodemirror: false,
				editorRotation: 0,
				flip: ''
			};
		},

		computed: {
			runtimeErrorLoc ( runtimeError, selectedComponent ) {
				if ( !runtimeError || !selectedComponent ) return null;
				if ( runtimeError.filename !== `${selectedComponent.name}.html` ) return;

				return runtimeError.loc;
			},
			githubGist (gist) {
				return 'https://gist.github.com/anonymous/' + gist;
			}
		},

		methods: {
			createComponent () {
				const components = this.get( 'components' );

				const newComponent = {
					name: this.uid++ ? `Component${this.uid}` : 'Component1',
					source: ''
				};

				components.push( newComponent );

				this.set({
					components,

					// for some reason we need to unset selectedComponent before
					// resetting it, otherwise the editor remains bound to the
					// previous component. TODO look into this bug
					selectedComponent: null
				});

				this.set({
					selectedComponent: newComponent
				});
				document.getElementById(newComponent.name).scrollIntoView(false);
			},

			removeComponent ( component ) {
				const components = this.get( 'components' );

				let selectedComponent;

				if ( component.entry ) {
					// App.html can't be removed
					component.source = '';
					selectedComponent = component;
				} else {
					const index = components.indexOf( component );
					if ( ~index ) {
						components.splice( index, 1 );
					} else {
						console.error( `Could not find component! That's... odd` );
					}

					selectedComponent = components[ index ] || components[ components.length - 1 ];
				}

				this.set({
					components,
					selectedComponent
				});
			},

			flip () {
				if ( window.innerWidth < 768 ) {
					this.flipMobile();
					return;
				}

				if ( this.flipping ) return;
				this.flipping = true;

				const wrapper = this.refs.editorWrapper;
				const showGenerated = this.get( 'showGenerated' );

				const handleFlipOutEnd = () => {
					wrapper.removeEventListener( 'animationend', handleFlipOutEnd );
					wrapper.removeEventListener( 'webkitAnimationEnd', handleFlipOutEnd );

					this.set({
						showGenerated: !showGenerated,
						flip: 'flip-pause'
					});

					const handleFlipInEnd = () => {
						wrapper.removeEventListener( 'animationend', handleFlipInEnd );
						wrapper.removeEventListener( 'webkitAnimationEnd', handleFlipInEnd );

						this.flipping = false;

						this.set({ flip: '' });
					}

					wrapper.addEventListener( 'animationend', handleFlipInEnd );
					wrapper.addEventListener( 'webkitAnimationEnd', handleFlipInEnd );

					setTimeout( () => {
						this.set({ flip: 'flip-in' });
					});
				}

				wrapper.addEventListener( 'animationend', handleFlipOutEnd );
				wrapper.addEventListener( 'webkitAnimationEnd', handleFlipOutEnd );

				this.set({ flip: 'flip-out' });
			},

			flipMobile () {
				const bcr1 = this.refs.editorWrapper.getBoundingClientRect();
				this.set({
					showGenerated: !this.get( 'showGenerated' )
				});

				// if top is visible, keep it that way
				if ( bcr1.top > 0 ) return;

				const bcr2 = this.refs.editorWrapper.getBoundingClientRect();
				const d = bcr2.bottom - bcr1.bottom;
				window.scrollTo( 0, window.scrollY + d );
			},

			setHorizontal ( event ) {
				const { top, bottom } = this.refs.right.getBoundingClientRect();

				this.set({
					horizontalDividerPos: 100 * ( event.clientY - top ) / ( bottom - top )
				});

				this.refs.data.resize();
			},

			setVertical ( event ) {
				this.set({
					verticalDividerPos: 100 * event.clientX / window.innerWidth
				});

				this.refs.editor.resize();
				this.refs.data.resize();
			},

			updateData ({ key, value }) {
				const data = JSON.parse( this.get( 'json' ) );
				data[ key ] = value;
				this.set({ json: JSON.stringify( data, null, '  ' ) });
			},

			save () {
				this.set({ saving: true });

				saveComponentAsGist( this.get( 'components' ), this.get( 'json' ) ).then( id => {
					this.set({
						saving: false,
						gist: id,
						selectedExample: null
					});
					this.updateUrl();
				});
			},

			updateBundle () {
				// TODO do this in a worker
				const components = this.get( 'components' );

				if ( !components || !components.length ) return;
				if ( components.some( c => !c.compiled ) ) return;

				if ( this.bundlePromise ) this.bundlePromise.cancel();

				const lookup = {};
				components.forEach( component => {
					lookup[ `./${component.name}.html` ] = {
						code: component.compiled.code,
						map: component.compiled.map
					};
				});

				let cancelled = false;

				let uid = 1;
				const importMap = new Map();
				const entry = './App.html';

				this.bundlePromise = rollup.rollup({
					entry,
					external: id => {
						return id[0] !== '.';
					},
					plugins: [{
						resolveId ( importee, importer ) {
							if ( importee[0] === '.' ) return importee;
						},
						load ( id ) {
							return lookup[ `${id}` ];
						}
					}],
					onwarn ( warning ) {
						if ( warning.code === 'MISSING_GLOBAL_NAME' ) return;
						console.warn( warning.message );
					}
				}).then( bundle => {
					if ( cancelled ) return;

					const { code, map } = bundle.generate({
						format: 'iife',
						moduleName: 'SvelteComponent',
						globals: id => {
							const name = `import_${uid++}`;
							importMap.set( id, name );
							return name;
						},
						sourceMap: true
					});

					this.set({
						bundle: {
							code,
							map,
							imports: bundle.imports,
							importMap
						},
						runtimeError: null
					});
				}).catch( err => {
					console.error( err.stack );
					this.set({
						bundleError: err
					});
				});

				this.bundlePromise.cancel = () => {
					cancelled = true;
				};
			},

			updateUrl () {
				if ( typeof history === 'undefined' ) return;

				const gist = this.get( 'gist' );
				const selectedExample = this.get( 'selectedExample' );

				const params = {};
				if ( typeof svelte !== 'undefined' ) {
					params.version = versionMatch && versionMatch[1] === 'local' ? 'local' : svelte.VERSION;
				} else if ( versionMatch ) {
					params.version = versionMatch[1];
				}

				if ( gist ) {
					params.gist = gist;
				} else if ( selectedExample ) {
					params.example = selectedExample.id;
				} else if ( dataQuery ) {
					params.data = dataQuery;
				}

				const queryString = Object.keys( params ).map( key => `${key}=${params[key]}` ).join( '&' );
				const url = queryString ? `/repl?${queryString}` : '/repl';

				history.replaceState( {}, 'x', url );
			},

			navigate ( filename ) {
				const name = filename.replace( /\.html$/, '' );
				const { components, selectedComponent } = this.get();

				if ( selectedComponent.name === name ) return;

				this.set({
					selectedComponent: components.find( c => c.name === name )
				});
			},

			download () {
				this.set({
					downloading: true
				});

				curl([ '/jszip.js', '/file-saver.js' ]).then( ( JSZip, saveAs ) => {
					const zip = new JSZip();

					get( '/svelte-app.zip', { responseType: 'arraybuffer' })
						.then( JSZip.loadAsync )
						.then( zip => {
							const { bundle, components, data } = this.get();

							// remove any dotfiles that snuck in
							Object.keys( zip.files ).forEach( key => {
								const file = key.split( '/' ).pop();
								if ( file[0] === '.' ) zip.remove( key );
							});

							// add component files
							components.forEach( component => {
								zip.file( `src/${component.name}.html`, component.source );
							});

							// add entry point
							zip.file( `src/main.js`, `import App from './App.html';

var app = new App({
	target: document.body,
	data: ${JSON.stringify( data, null, '\t' ).replace( /\n/g, '\n\t' )}
});

export default app;` );

							const go = () => {
								zip.generateAsync({ type: 'blob' })
									.then( blob => {
										this.set({
											downloading: false
										});
										saveAs( blob, 'svelte-app.zip' );
									});
							};

							if ( bundle.imports.length > 0 ) {
								zip.file( 'package.json' )
									.async( 'string' )
									.then( JSON.parse )
									.then( pkg => {
										const deps = {};
										bundle.imports.forEach( mod => {
											const match = /^[^@\/]+/.exec( mod );
											deps[ match[0] ] = 'latest';
										});
										pkg.dependencies = deps;

										zip.file( 'package.json', JSON.stringify( pkg, null, '  ' ) );
									})
									.then( go );
							} else {
								go();
							}
						});
				});
			}
		},

		oncreate () {
			this.uid = 0;
			this.flipping = false;
			this.bundlePromise = null;

			loadCodemirror().then( () => {
				this.set({ loadedCodemirror: true });
			});

			let exampleComponents;
			let lastSelectedExample;

			this.observe( 'selectedExample', example => {
				if ( !example ) return;
				const id = example.id;

				lastSelectedExample = id;
				get( `/examples/${id}.json` ).then( JSON.parse ).then( example => {
					exampleComponents = JSON.stringify( example.components );

					// compile non-selected components
					if ( window.svelte ) {
						example.components.slice( 1 ).forEach( component => {
							component.compiled = compile( component );
						});
					}

					this.set({
						components: example.components,
						selectedComponent: example.components[0],
						json: JSON.stringify( example.data , null, '  ' )
					});
				});

				this.set({ gist: null });
				this.updateUrl();
			});

			if ( !this.get( 'gist' ) ) {
				this.set({ json: JSON.stringify( this.get( 'data' ), null, '  ' ) });
			}

			this.observe( 'gist', gist => {
				if ( !gist ) return;

				if ( this.promise ) this.promise.cancel();
				this.promise = getComponentFromGist( gist );

				this.promise
					.then( ({ components, json }) => {
						// compile non-selected components
						if ( window.svelte ) {
							components.slice( 1 ).forEach( component => {
								component.compiled = compile( component );
							});
						}

						this.set({ components, json, selectedComponent: components[0] });
					})
					.catch( err => {
						alert( 'Error loading from gist.github.com – please try again later!' );
						console.error( err.stack );
					});

				this.set({ selectedExample: null });
				this.updateUrl();
			});

			loadSvelte().then( svelte => {
				console.log( `running Svelte compiler version %c${svelte.VERSION}`, 'font-weight: bold' );
				window.svelte = svelte;

				this.set({ loadedSvelte: true });

				this.get( 'components' ).forEach( component => {
					// skip the selected component, that'll come soon enough
					if ( component === this.get( 'selectedComponent' ) ) return;

					try {
						component.compiled = compile( component );
					} catch ( err ) {
						console.error( err.stack );

						this.set({
							sourceError: err,
							sourceErrorLoc: err.loc
						});
					}
				});

				this.observe( 'selectedComponent', selectedComponent => {
					if ( !selectedComponent ) return;

					// if component has been edited, unset selectedExample
					if ( JSON.stringify( this.get( 'components' ) ) !== exampleComponents ) {
						this.set({ selectedExample: null });
					}

					try {
						selectedComponent.compiled = compile( selectedComponent );
						this.set({ selectedComponent, sourceError: null, sourceErrorLoc: null });

						if ( this.get( 'loadedRollup' ) ) {
							this.updateBundle();
						}
					} catch ( err ) {
						console.error( err.stack );

						this.set({
							sourceError: err,
							sourceErrorLoc: err.loc
						});
					}
				});

				this.updateUrl();
			});

			curl([ '/rollup.browser.js' ]).then( rollup => {
				this.set({ loadedRollup: true });
				window.rollup = rollup;

				this.updateBundle();
			});

			this.observe( 'json', json => {
				try {
					this.set({
						data: JSON.parse( json ),
						dataError: null,
						dataErrorLoc: null
					});
				} catch ( err ) {
					console.error( err.stack );

					const match = /in JSON at position (\d+)/.exec( err.message );

					if ( match ) {
						const loc = locate( json, +match[1], { offsetLine: 1 });
						this.set({
							dataError: {
								message: err.message.slice( 0, match.index ).trim(),
								loc
							},
							dataErrorLoc: loc
						});
					}
				}
			});
		},

		events: {
			drag ( node, callback ) {
				const mousedown = event => {
					if ( event.which !== 1 ) return;

					event.preventDefault();

					this.set({ dragging: true });

					const onmouseup = () => {
						this.set({ dragging: false });

						window.removeEventListener( 'mousemove', callback, false );
						window.removeEventListener( 'mouseup', onmouseup, false );
					};

					window.addEventListener( 'mousemove', callback, false );
					window.addEventListener( 'mouseup', onmouseup, false );
				}

				node.addEventListener( 'mousedown', mousedown, false );

				return {
					teardown () {
						node.removeEventListener( 'mousedown', onmousedown, false );
					}
				};
			}
		},

		components: {
			CodeMirror,
			Viewer,
			ComponentSelector,
			ExampleSelector
		}
	};
</script><|MERGE_RESOLUTION|>--- conflicted
+++ resolved
@@ -5,8 +5,8 @@
 				<ExampleSelector :exampleGroups bind:selectedExample/>
 				
 				<div style='position: absolute; right: 0.5em;'>
-					<button style='width: 6em;' disabled='{{downloading}}' class='{{downloading ? "active" : ""}}' on:click='download()'>{{downloading ? 'zipping' : 'download'}}</button>
-					<button disabled='{{saving}}' class='{{saving ? "active" : ""}}' on:click='save()'>{{saving ? 'saving' : 'save'}}</button>
+					<button style='width: 6em;' disabled='{{downloading}}' class='btn {{downloading ? "active" : ""}}' on:click='download()'>{{downloading ? 'zipping' : 'download'}}</button>
+					<button disabled='{{saving}}' class='btn {{saving ? "active" : ""}}' on:click='save()'>{{saving ? 'saving' : 'save'}}</button>
 
 					{{#if gist}}
 						<a class='gist-link' href="{{githubGist}}" title="Link to saved gist" target="_blank">gist</a>
@@ -43,7 +43,7 @@
 						{{/if}}
 					{{/if}}
 
-					<button class='editor-toggle' on:click='flip()'>
+					<button class='btn editor-toggle' on:click='flip()'>
 						<span class='flip-text'>{{showGenerated ? 'output' : 'input'}}</span>
 					</button>
 				</div>
@@ -308,65 +308,33 @@
 		height: 2.4em;
 	}
 
-	.tabs {
-		position: absolute;
-		right: 0.5em;
-		top: 0.5em;
-	}
-
-	.tab {
-		padding: 0.8em 1em;
-		border: 1px solid #eee;
-		border-bottom: none;
-		border-radius: 0.2em 0.2em 0 0;
-		bottom: -0.2em;
-		background: white;
+	.repl-container :global(button) {
+		font-family: Rajdhani, -apple-system, BlinkMacSystemFont, "Segoe UI", Helvetica, Arial, sans-serif, "Apple Color Emoji", "Segoe UI Emoji", "Segoe UI Symbol";
+		font-size: inherit;
+		background-color: white;
+		cursor: pointer;
+		outline: none;
 		line-height: 1;
-		display: inline-block;
-		background-color: #f4f4f4;
-		user-select: none;
-		cursor: default;
-	}
-
-	.tab.active {
-		z-index: 2;
-		background-color: white;
-		bottom: 0;
-	}
-<<<<<<< HEAD
-	
-	button {
-=======
-
-	.repl-container :global(button) {
->>>>>>> b271bd06
+		border: none;
+	}
+
+	.repl-container :global(.btn) {
 		display: block;
 		float: right;
 		padding: calc(0.5em - 1px) 1em;
 		margin: 0 0 0 0.5em;
-		border-radius: 0.2em;
+		border-radius: 2px;
 		color: rgb(170,30,30);
 		border: 1px solid rgba(170,30,30,0.3);
-		font-family: Rajdhani, -apple-system, BlinkMacSystemFont, "Segoe UI", Helvetica, Arial, sans-serif, "Apple Color Emoji", "Segoe UI Emoji", "Segoe UI Symbol";
 		font-weight: 500;
-		font-size: inherit;
-		outline: none;
-		line-height: 1;
 		box-sizing: border-box;
-		background-color: white;
-		cursor: pointer;
-	}
-<<<<<<< HEAD
-	
-	button:hover {
-=======
-
-	.repl-container :global(button:hover) {
->>>>>>> b271bd06
+	}
+
+	.repl-container :global(.btn):hover {
 		border: 1px solid rgb(170,30,30);
 	}
 
-	.repl-container :global(button.active) {
+	.repl-container :global(.btn).active {
 		background-color: rgb(170,30,30);
 		color: white;
 	}
